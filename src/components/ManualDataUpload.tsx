<<<<<<< HEAD
import React, { useState, useCallback } from 'react';
import { Card, CardContent, CardDescription, CardHeader, CardTitle } from "@/components/ui/card";
import { Button } from "@/components/ui/button";
import { Input } from "@/components/ui/input";
import { Label } from "@/components/ui/label";
import { Textarea } from "@/components/ui/textarea";
import { Select, SelectContent, SelectItem, SelectTrigger, SelectValue } from "@/components/ui/select";
import { Badge } from "@/components/ui/badge";
import { Progress } from "@/components/ui/progress";
import { Tabs, TabsContent, TabsList, TabsTrigger } from "@/components/ui/tabs";
import { AlertDialog, AlertDialogAction, AlertDialogCancel, AlertDialogContent, AlertDialogDescription, AlertDialogFooter, AlertDialogHeader, AlertDialogTitle, AlertDialogTrigger } from "@/components/ui/alert-dialog";
import { Upload, FileText, Download, CheckCircle, AlertCircle, Trash2, Eye, Calendar, DollarSign } from "lucide-react";
import { useToast } from "@/hooks/use-toast";
import { useCurrency } from "@/hooks/useCurrency";
import { supabase } from "@/integrations/supabase/client";
import { useAuth } from "@/lib/auth";
import { useSecurity, validateFile } from "@/lib/security";

interface UploadedFile {
  id: string;
  name: string;
  type: 'bank_statement' | 'transaction_data' | 'balance_sheet' | 'cash_flow' | 'budget' | 'forecast';
  size: number;
  uploadDate: string;
  status: 'processing' | 'completed' | 'error';
  recordCount?: number;
  dateRange?: {
    from: string;
    to: string;
  };
  currency?: string;
  errors?: string[];
}

interface ManualTransaction {
  id: string;
  date: string;
  description: string;
  amount: number;
  type: 'credit' | 'debit';
  category: string;
  currency: string;
  account: string;
=======
import React, { useState, useCallback, useEffect, useRef } from 'react';
import { useAuth } from '@/lib/auth';
import { useToast } from '@/components/ui/use-toast';
import { useCurrency } from '@/lib/currency';
import { supabase } from '@/lib/supabase';
import { Input } from '@/components/ui/input';
import { Button } from '@/components/ui/button';
import { Progress } from '@/components/ui/progress';
import { Upload, Download, FileText, DollarSign } from 'lucide-react';

interface FileUploadProgress {
  fileName: string;
  progress: number;
  status: 'uploading' | 'success' | 'error';
  error?: string;
>>>>>>> 4c415317
}

const ManualDataUpload = () => {
  const { user } = useAuth();
  const { toast } = useToast();
<<<<<<< HEAD
  const { currency, formatCurrency } = useCurrency();
  const { user } = useAuth();
  const { logSecurityEvent, sessionValid, checkSession } = useSecurity();
  const [uploadedFiles, setUploadedFiles] = useState<UploadedFile[]>([]);
  const [manualTransactions, setManualTransactions] = useState<ManualTransaction[]>([]);
  const [uploadProgress, setUploadProgress] = useState(0);
  const [isUploading, setIsUploading] = useState(false);
  const [isDragActive, setIsDragActive] = useState(false);
  const [dragCounter, setDragCounter] = useState(0);
  const [newTransaction, setNewTransaction] = useState({
    date: new Date().toISOString().split('T')[0],
    description: '',
    amount: '',
    type: 'debit' as 'credit' | 'debit',
    category: '',
    currency: currency.code,
    account: ''
  });

  const fileTypeLabels = {
    bank_statement: 'Bank Statement',
    transaction_data: 'Transaction Data',
    balance_sheet: 'Balance Sheet',
    cash_flow: 'Cash Flow Statement',
    budget: 'Budget Plan',
    forecast: 'Financial Forecast'
  };

  const categoryOptions = [
    'Revenue', 'Operating Expenses', 'Cost of Goods Sold', 'Marketing', 'Salaries',
    'Rent', 'Utilities', 'Insurance', 'Travel', 'Professional Services',
    'Equipment', 'Software', 'Inventory', 'Taxes', 'Interest', 'Other'
  ];

  // Enhanced file validation with security
  const validateFiles = useCallback((files: FileList) => {
    const validFiles: File[] = [];
    const errors: string[] = [];

    Array.from(files).forEach(file => {
      const validation = validateFile(file);
      
      if (validation.valid) {
        validFiles.push(file);
      } else {
        errors.push(...validation.errors.map(error => `${file.name}: ${error}`));
        
        // Log security event for invalid files
        logSecurityEvent('invalid_file_upload_attempt', {
          filename: file.name,
          file_size: file.size,
          file_type: file.type,
          errors: validation.errors
        });
      }
    });

    return { validFiles, errors };
  }, [logSecurityEvent]);

  const handleFileUpload = useCallback(async (event: React.ChangeEvent<HTMLInputElement>) => {
=======
  const { currency } = useCurrency();
  
  // State management
  const [isDragActive, setIsDragActive] = useState(false);
  const [isUploading, setIsUploading] = useState(false);
  const [fileUploads, setFileUploads] = useState<FileUploadProgress[]>([]);
  const [activeTab, setActiveTab] = useState<'file-upload' | 'manual-entry' | 'upload-history'>('file-upload');
  
  // Refs for cleanup
  const intervalRefs = useRef<NodeJS.Timeout[]>([]);
  const fileInputRef = useRef<HTMLInputElement>(null);
  const dragCounterRef = useRef(0);

  // File validation constants
  const MAX_FILE_SIZE = 10 * 1024 * 1024; // 10MB
  const VALID_EXTENSIONS = ['.csv', '.xlsx', '.xls', '.pdf', '.qif'];
  const VALID_MIME_TYPES = [
    'text/csv',
    'application/vnd.openxmlformats-officedocument.spreadsheetml.sheet',
    'application/vnd.ms-excel',
    'application/pdf',
    'application/qif'
  ];

  // Cleanup intervals on unmount
  useEffect(() => {
    return () => {
      intervalRefs.current.forEach(clearInterval);
      intervalRefs.current = [];
    };
  }, []);

  // File validation function
  const validateFile = useCallback((file: File): string | null => {
    // Check file size
    if (file.size > MAX_FILE_SIZE) {
      return `File "${file.name}" exceeds the 10MB size limit.`;
    }

    // Check file extension
    const fileName = file.name.toLowerCase();
    const hasValidExtension = VALID_EXTENSIONS.some(ext => fileName.endsWith(ext));
    
    if (!hasValidExtension) {
      return `File "${file.name}" has an invalid type. Please use CSV, Excel, PDF, or QIF files.`;
    }

    return null; // File is valid
  }, []);

  // Enhanced drag event handlers with proper boundary checking
  const handleDragEnter = useCallback((e: React.DragEvent) => {
    e.preventDefault();
    e.stopPropagation();
    
    dragCounterRef.current += 1;
    if (dragCounterRef.current === 1) {
      setIsDragActive(true);
    }
  }, []);

  const handleDragLeave = useCallback((e: React.DragEvent) => {
    e.preventDefault();
    e.stopPropagation();
    
    dragCounterRef.current -= 1;
    if (dragCounterRef.current === 0) {
      setIsDragActive(false);
    }
  }, []);

  const handleDragOver = useCallback((e: React.DragEvent) => {
    e.preventDefault();
    e.stopPropagation();
  }, []);

  const handleDrop = useCallback((e: React.DragEvent) => {
    e.preventDefault();
    e.stopPropagation();
    
    dragCounterRef.current = 0;
    setIsDragActive(false);

    const files = e.dataTransfer.files;
    if (files && files.length > 0) {
      handleFileProcessing(Array.from(files));
    }
  }, []);

  // File input click handler
  const handleFileInputClick = useCallback(() => {
    try {
      if (fileInputRef.current) {
        fileInputRef.current.click();
      } else {
        // Fallback to getElementById if ref is not available
        const fileInput = document.getElementById('file-upload') as HTMLInputElement;
        if (fileInput) {
          fileInput.click();
        } else {
          toast({
            title: "Error",
            description: "File input not found. Please refresh the page.",
            variant: "destructive",
          });
        }
      }
    } catch (error) {
      console.error('Error triggering file input:', error);
      toast({
        title: "Error",
        description: "Failed to open file dialog. Please try again.",
        variant: "destructive",
      });
    }
  }, [toast]);

  // File input change handler
  const handleFileInputChange = useCallback((event: React.ChangeEvent<HTMLInputElement>) => {
>>>>>>> 4c415317
    const files = event.target.files;
    if (files && files.length > 0) {
      handleFileProcessing(Array.from(files));
    }
    // Reset input value to allow selecting the same file again
    if (event.target) {
      event.target.value = '';
    }
  }, []);

<<<<<<< HEAD
    // Check authentication and session validity first
    if (!user) {
      await logSecurityEvent('unauthorized_upload_attempt');
      toast({
        title: "Authentication required",
        description: "Please sign in to upload files.",
=======
  // Main file processing function
  const handleFileProcessing = useCallback(async (files: File[]) => {
    if (!user?.id) {
      toast({
        title: "Authentication Error",
        description: "Please log in to upload files.",
>>>>>>> 4c415317
        variant: "destructive",
      });
      return;
    }
<<<<<<< HEAD

    // Validate session
    const sessionIsValid = await checkSession();
    if (!sessionIsValid) {
      await logSecurityEvent('invalid_session_upload_attempt');
      toast({
        title: "Session expired",
        description: "Please sign in again to upload files.",
        variant: "destructive",
      });
      return;
    }

    // Validate files if they came from file input (not already validated from drop)
    const { validFiles, errors } = validateFiles(files);
    
    if (errors.length > 0) {
      toast({
        title: "File validation errors",
        description: errors.join('. '),
        variant: "destructive",
      });
    }
    
    if (validFiles.length === 0) {
      return;
    }

    setIsUploading(true);
    setUploadProgress(0);

    try {
      // Get user's organization with better error handling
      let organizationId: string;
      
      try {
        const { data: memberships, error: membershipError } = await supabase
          .from('memberships')
          .select('organization_id')
          .eq('user_id', user.id)
          .limit(1);

        if (membershipError) {
          console.error('Membership lookup error:', membershipError);
          
          // Fallback: Create a default organization if none exists
          const orgName = `${user.email?.split('@')[0] || 'User'}'s Organization`;
          
          // Generate unique slug using the database function
          const { data: slugData, error: slugError } = await supabase
            .rpc('generate_org_slug', { org_name: orgName });
          
          if (slugError) {
            console.error('Slug generation error:', slugError);
            throw new Error('Failed to generate organization slug');
          }
          
          const { data: newOrg, error: orgError } = await supabase
            .from('organizations')
            .insert({
              name: orgName,
              slug: slugData,
              created_by: user.id,
              base_currency: currency.code,
              settings: {
                currency: currency.code,
                timezone: Intl.DateTimeFormat().resolvedOptions().timeZone
              }
            })
            .select()
            .single();

          if (orgError) throw new Error('Failed to create organization');

          // Create membership with proper role
          const { error: membershipInsertError } = await supabase
            .from('memberships')
            .insert({
              user_id: user.id,
              organization_id: newOrg.id,
              role: 'org_owner'
            });
          
          if (membershipInsertError) {
            console.error('Membership creation error:', membershipInsertError);
            throw new Error('Failed to create organization membership');
          }

          organizationId = newOrg.id;
        } else if (!memberships?.[0]) {
          throw new Error('No organization membership found. Please contact support.');
        } else {
          organizationId = memberships[0].organization_id;
        }
      } catch (orgError: any) {
        console.error('Organization setup error:', orgError);
        throw new Error('Failed to verify organization membership. Please try signing out and back in.');
      }

      const uploadPromises = validFiles.map(async (file, index) => {
        try {
          // Determine file type based on extension
          const extension = file.name.toLowerCase().split('.').pop();
          const fileType = extension === 'csv' ? 'csv' : 
                          extension === 'xlsx' || extension === 'xls' ? 'excel' : 
                          extension === 'pdf' ? 'pdf' : 
                          extension === 'qif' ? 'qif' : 'other';

          // Determine upload category based on file name patterns
          const fileName = file.name.toLowerCase();
          let uploadCategory = 'transaction_data';
          if (fileName.includes('statement') || fileName.includes('bank')) {
            uploadCategory = 'bank_statement';
          } else if (fileName.includes('balance')) {
            uploadCategory = 'balance_sheet';
          } else if (fileName.includes('cash') && fileName.includes('flow')) {
            uploadCategory = 'cash_flow_statement';
          } else if (fileName.includes('budget')) {
            uploadCategory = 'budget_plan';
          } else if (fileName.includes('forecast')) {
            uploadCategory = 'financial_forecast';
          }

          // Upload to Supabase Storage first
          const fileExt = file.name.split('.').pop();
          const fileName_timestamp = `${Date.now()}-${Math.random().toString(36).substring(2)}`;
          const filePath = `${organizationId}/${fileName_timestamp}.${fileExt}`;

          const { data: storageData, error: storageError } = await supabase.storage
            .from('file-uploads')
            .upload(filePath, file, {
              cacheControl: '3600',
              upsert: false
            });

          if (storageError) {
            console.error('Storage upload error:', storageError);
            throw new Error(`File storage failed: ${storageError.message}`);
          }

          // Create file upload record
          const { data: fileUpload, error: uploadError } = await supabase
            .from('file_uploads')
            .insert({
              organization_id: organizationId,
              uploaded_by: user.id,
              original_filename: file.name,
              file_size_bytes: file.size,
              file_type: fileType,
              content_type: file.type,
              upload_source: 'manual',
              upload_category: uploadCategory,
              status: 'processing',
              processing_started_at: new Date().toISOString(),
              storage_path: storageData.path
            })
            .select()
            .single();

          if (uploadError) {
            console.error('Database insert error:', uploadError);
            throw new Error(`Database error: ${uploadError.message}`);
          }

          // Simulate processing with progress updates
          let progress = 0;
          const progressInterval = setInterval(() => {
            progress += Math.random() * 15;
            setUploadProgress(Math.min(progress, 95));
          }, 300);

          // Simulate processing time
          await new Promise(resolve => setTimeout(resolve, 2000 + Math.random() * 3000));
          
          clearInterval(progressInterval);
          setUploadProgress(100);

          // Simulate processing results
          const recordCount = Math.floor(Math.random() * 500) + 50;
          const fromDate = new Date(Date.now() - 90 * 24 * 60 * 60 * 1000).toISOString().split('T')[0];
          const toDate = new Date().toISOString().split('T')[0];

          // Update file upload record with completion
          const { error: updateError } = await supabase
            .from('file_uploads')
            .update({
              status: 'completed',
              total_rows_processed: recordCount,
              successful_rows: recordCount,
              failed_rows: 0,
              transaction_date_from: fromDate,
              transaction_date_to: toDate,
              processing_completed_at: new Date().toISOString(),
              processing_metadata: {
                simulated: true,
                file_analysis: {
                  estimated_records: recordCount,
                  file_format: fileType,
                  category: uploadCategory
                }
              }
            })
            .eq('id', fileUpload.id);

          if (updateError) {
            console.error('Update error:', updateError);
          }

          // Try to log security event, but don't fail if it doesn't work
          try {
            await supabase.rpc('log_security_event', {
              event_type: 'file_upload_completed',
              event_details: {
                file_upload_id: fileUpload.id,
                filename: file.name,
                file_size: file.size,
                upload_source: 'manual',
                upload_category: uploadCategory,
                simulated: true
              }
            });
          } catch (logError) {
            console.warn('Security logging failed:', logError);
          }

          const newFile: UploadedFile = {
            id: fileUpload.id,
            name: file.name,
            type: uploadCategory as any,
            size: file.size,
            uploadDate: fileUpload.uploaded_at,
            status: 'completed',
            recordCount: recordCount,
            dateRange: {
              from: fromDate,
              to: toDate
            },
            currency: currency.code
          };

          setUploadedFiles(prev => [...prev, newFile]);

          toast({
            title: "File uploaded successfully",
            description: `${file.name} has been processed and is ready for analysis.`,
          });

          return newFile;

        } catch (error: any) {
          console.error('File upload error:', error);
          
          // Create a failed upload record for tracking
          const failedFile: UploadedFile = {
            id: `failed-${Date.now()}-${Math.random().toString(36).substring(2)}`,
            name: file.name,
            type: 'transaction_data',
            size: file.size,
            uploadDate: new Date().toISOString(),
            status: 'error',
            errors: [error.message]
          };

          setUploadedFiles(prev => [...prev, failedFile]);
          
          toast({
            title: "Upload failed",
            description: `Failed to upload ${file.name}: ${error.message}`,
            variant: "destructive",
          });

          return null;
        }
      });

      const results = await Promise.allSettled(uploadPromises);
      const successCount = results.filter(r => r.status === 'fulfilled' && r.value).length;
      const failCount = results.length - successCount;

      if (successCount > 0) {
        toast({
          title: `${successCount} file(s) uploaded successfully`,
          description: failCount > 0 ? `${failCount} file(s) failed to upload.` : "All files processed successfully.",
        });
      }

    } catch (error: any) {
      console.error('Upload error:', error);
      toast({
        title: "Upload failed",
        description: error.message || "Failed to upload files. Please check your connection and try again.",
        variant: "destructive",
      });
    } finally {
      setIsUploading(false);
      setUploadProgress(0);
    }
  }, [validateFiles, currency.code, toast, user]);

  // Drag and drop handlers with improved flickering prevention
  const handleDragEnter = useCallback((e: React.DragEvent) => {
    e.preventDefault();
    e.stopPropagation();
    setDragCounter(prev => prev + 1);
    setIsDragActive(true);
  }, []);

  const handleDragLeave = useCallback((e: React.DragEvent) => {
    e.preventDefault();
    e.stopPropagation();
    setDragCounter(prev => {
      const newCount = prev - 1;
      if (newCount <= 0) {
        setIsDragActive(false);
        return 0;
      }
      return newCount;
    });
  }, []);

  const handleDragOver = useCallback((e: React.DragEvent) => {
    e.preventDefault();
    e.stopPropagation();
  }, []);

  const handleDrop = useCallback((e: React.DragEvent) => {
    e.preventDefault();
    e.stopPropagation();
    setIsDragActive(false);
    setDragCounter(0);

    const files = e.dataTransfer.files;
    if (files && files.length > 0) {
      // Validate files before processing
      const { validFiles, errors } = validateFiles(files);
      
      if (errors.length > 0) {
        toast({
          title: "File validation errors",
          description: errors.join('. '),
          variant: "destructive",
        });
      }
      
      if (validFiles.length > 0) {
        // Create a synthetic event to reuse existing upload logic
        const syntheticEvent = {
          target: { files: (() => {
            const dt = new DataTransfer();
            validFiles.forEach(file => dt.items.add(file));
            return dt.files;
          })() }
        } as React.ChangeEvent<HTMLInputElement>;
        
        handleFileUpload(syntheticEvent);
      }
    }
  }, [handleFileUpload, validateFiles, toast]);

  // File input click handler
  const handleFileInputClick = useCallback(() => {
    const fileInput = document.getElementById('file-upload') as HTMLInputElement;
    if (fileInput) {
      fileInput.click();
    }
  }, []);
=======

    // Validate all files first
    const validationErrors: string[] = [];
    files.forEach(file => {
      const error = validateFile(file);
      if (error) {
        validationErrors.push(error);
      }
    });
>>>>>>> 4c415317

    if (validationErrors.length > 0) {
      toast({
        title: "File Validation Error",
        description: validationErrors.join('\n'),
        variant: "destructive",
      });
      return;
    }

    setIsUploading(true);
    
    // Initialize progress tracking for each file
    const initialProgress: FileUploadProgress[] = files.map(file => ({
      fileName: file.name,
      progress: 0,
      status: 'uploading'
    }));
    setFileUploads(initialProgress);

    try {
      // Get user's organization
      const { data: memberships, error: membershipError } = await supabase
        .from('memberships')
        .select('organization_id')
        .eq('user_id', user.id)
        .limit(1);

      if (membershipError || !memberships || memberships.length === 0) {
        throw new Error('Unable to find organization. Please contact support.');
      }

      const organizationId = memberships[0].organization_id;

      // Process each file individually
      const uploadPromises = files.map(async (file, index) => {
        try {
          // Determine file type
          const extension = file.name.toLowerCase().split('.').pop();
          const fileType = extension === 'csv' ? 'csv' :
                          extension === 'xlsx' || extension === 'xls' ? 'excel' :
                          extension === 'pdf' ? 'pdf' :
                          extension === 'qif' ? 'qif' : 'other';

          // Simulate progress updates for this specific file
          let progress = 0;
          const progressInterval = setInterval(() => {
            progress += Math.random() * 15;
            const currentProgress = Math.min(progress, 95);
            
            setFileUploads(prev => prev.map((upload, i) => 
              i === index 
                ? { ...upload, progress: currentProgress }
                : upload
            ));
          }, 300);
          
          intervalRefs.current.push(progressInterval);

          // Create file upload record in Supabase
          const { data: fileUpload, error: uploadError } = await supabase
            .from('file_uploads')
            .insert({
              organization_id: organizationId,
              uploaded_by: user.id,
              original_filename: file.name,
              file_size_bytes: file.size,
              file_type: fileType,
              upload_source: 'manual',
              status: 'processing',
            })
            .select()
            .single();

          if (uploadError) {
            throw uploadError;
          }

          // Read file content based on type
          let fileContent: string;
          if (fileType === 'pdf') {
            // For PDFs, just store the file info for now
            fileContent = 'PDF file uploaded - content extraction pending';
          } else {
            // Read text-based files
            fileContent = await new Promise<string>((resolve, reject) => {
              const reader = new FileReader();
              reader.onload = (e) => resolve(e.target?.result as string);
              reader.onerror = () => reject(new Error('Failed to read file'));
              reader.readAsText(file);
            });
          }

          // Update file record with content
          const { error: updateError } = await supabase
            .from('file_uploads')
            .update({
              file_content: fileContent,
              status: 'completed',
              processed_at: new Date().toISOString()
            })
            .eq('id', fileUpload.id);

          if (updateError) {
            throw updateError;
          }

          // Clear the progress interval
          clearInterval(progressInterval);
          intervalRefs.current = intervalRefs.current.filter(interval => interval !== progressInterval);

          // Mark as complete
          setFileUploads(prev => prev.map((upload, i) => 
            i === index 
              ? { ...upload, progress: 100, status: 'success' }
              : upload
          ));

          return { success: true, fileName: file.name };
        } catch (error) {
          console.error(`Error uploading ${file.name}:`, error);
          
          setFileUploads(prev => prev.map((upload, i) => 
            i === index 
              ? { 
                  ...upload, 
                  progress: 0, 
                  status: 'error', 
                  error: error instanceof Error ? error.message : 'Upload failed' 
                }
              : upload
          ));

          return { success: false, fileName: file.name, error };
        }
      });

      const results = await Promise.allSettled(uploadPromises);
      
      // Count successful uploads
      const successful = results.filter(result => 
        result.status === 'fulfilled' && result.value.success
      ).length;

      if (successful > 0) {
        toast({
          title: "Upload Complete",
          description: `Successfully uploaded ${successful} of ${files.length} file(s).`,
          variant: "default",
        });
      }

      if (successful < files.length) {
        const failed = files.length - successful;
        toast({
          title: "Partial Upload Failure",
          description: `${failed} file(s) failed to upload. Check the details below.`,
          variant: "destructive",
        });
      }

    } catch (error) {
      console.error('Upload error:', error);
      toast({
        title: "Upload Failed",
        description: error instanceof Error ? error.message : 'An unexpected error occurred.',
        variant: "destructive",
      });
      
      // Mark all uploads as failed
      setFileUploads(prev => prev.map(upload => ({
        ...upload,
        status: 'error',
        error: error instanceof Error ? error.message : 'Upload failed'
      })));
    } finally {
      setIsUploading(false);
      // Clear any remaining intervals
      intervalRefs.current.forEach(clearInterval);
      intervalRefs.current = [];
    }
  }, [user?.id, validateFile, toast]);

  return (
    <div className="space-y-6">
      <div className="flex items-center justify-between">
        <div>
          <h1 className="text-3xl font-bold text-foreground">Manual Data Upload</h1>
          <p className="text-muted-foreground mt-2">
            Upload financial data or add transactions manually
          </p>
        </div>
        <Button variant="outline" className="flex items-center gap-2">
          <Download className="w-4 h-4" />
          Download Template
        </Button>
      </div>

      {/* Tabs */}
      <div className="border-b">
        <nav className="-mb-px flex space-x-8">
          {[
            { id: 'file-upload', label: 'File Upload', icon: Upload },
            { id: 'manual-entry', label: 'Manual Entry', icon: DollarSign },
            { id: 'upload-history', label: 'Upload History', icon: FileText },
          ].map((tab) => (
            <button
              key={tab.id}
              onClick={() => setActiveTab(tab.id as any)}
              className={`flex items-center gap-2 py-2 px-1 border-b-2 font-medium text-sm ${
                activeTab === tab.id
                  ? 'border-primary text-primary'
                  : 'border-transparent text-muted-foreground hover:text-foreground hover:border-gray-300'
              }`}
            >
              <tab.icon className="w-4 h-4" />
              {tab.label}
            </button>
          ))}
        </nav>
      </div>

<<<<<<< HEAD
      <Tabs defaultValue="upload" className="space-y-6">
        <TabsList>
          <TabsTrigger value="upload">File Upload</TabsTrigger>
          <TabsTrigger value="manual">Manual Entry</TabsTrigger>
          <TabsTrigger value="history">Upload History</TabsTrigger>
        </TabsList>

        <TabsContent value="upload" className="space-y-6">
          <Card>
            <CardHeader>
              <CardTitle>Upload Financial Data</CardTitle>
              <CardDescription>
                Support for CSV, Excel, PDF, and QIF formats. Maximum file size: 10MB
              </CardDescription>
            </CardHeader>
            <CardContent className="space-y-6">
              {isUploading && (
                <div className="space-y-2">
                  <div className="flex justify-between text-sm">
                    <span>Uploading and processing...</span>
                    <span>{Math.round(uploadProgress)}%</span>
                  </div>
                  <Progress value={uploadProgress} />
                </div>
              )}
              
              <div 
                className={`border-2 border-dashed rounded-lg p-8 text-center cursor-pointer transition-colors ${
                  isDragActive 
                    ? 'border-primary bg-primary/5' 
                    : 'border-border hover:border-primary/50'
                }`}
                onDragEnter={handleDragEnter}
                onDragLeave={handleDragLeave}
                onDragOver={handleDragOver}
                onDrop={handleDrop}
                onClick={handleFileInputClick}
              >
                <Upload className={`h-12 w-12 mx-auto mb-4 ${
                  isDragActive ? 'text-primary' : 'text-muted-foreground'
                }`} />
                <div className="space-y-2">
                  <h3 className="text-lg font-medium">
                    {isDragActive ? 'Drop files here' : 'Drag and drop your files here'}
                  </h3>
                  <p className="text-muted-foreground">or click to browse your computer</p>
                </div>
                <Input
                  type="file"
                  multiple
                  accept=".csv,.xlsx,.xls,.pdf,.qif"
                  onChange={handleFileUpload}
                  className="hidden"
                  id="file-upload"
                  disabled={isUploading}
                />
                <Button 
                  variant="outline" 
                  className="mt-4" 
                  disabled={isUploading}
                  onClick={(e) => {
                    e.stopPropagation();
                    handleFileInputClick();
                  }}
                >
                  Select Files
                </Button>
=======
      {/* File Upload Tab */}
      {activeTab === 'file-upload' && (
        <div className="space-y-6">
          {/* Statistics Cards */}
          <div className="grid grid-cols-1 md:grid-cols-3 gap-6">
            <div className="bg-card rounded-lg p-6 shadow-sm border">
              <div className="flex items-center justify-between">
                <div>
                  <p className="text-sm font-medium text-muted-foreground">Uploaded Files</p>
                  <p className="text-2xl font-bold text-foreground">
                    {fileUploads.filter(f => f.status === 'success').length}
                  </p>
                  <p className="text-xs text-muted-foreground">0 total records</p>
                </div>
                <FileText className="w-8 h-8 text-muted-foreground" />
>>>>>>> 4c415317
              </div>
            </div>
            
            <div className="bg-card rounded-lg p-6 shadow-sm border">
              <div className="flex items-center justify-between">
                <div>
                  <p className="text-sm font-medium text-muted-foreground">Manual Transactions</p>
                  <p className="text-2xl font-bold text-foreground">0</p>
                  <p className="text-xs text-muted-foreground">Net: {currency.symbol}0</p>
                </div>
                <DollarSign className="w-8 h-8 text-muted-foreground" />
              </div>
            </div>
            
            <div className="bg-card rounded-lg p-6 shadow-sm border">
              <div className="flex items-center justify-between">
                <div>
                  <p className="text-sm font-medium text-muted-foreground">Processing Status</p>
                  <p className="text-2xl font-bold text-foreground">
                    {isUploading ? fileUploads.filter(f => f.status === 'uploading').length : 0}
                  </p>
                  <p className="text-xs text-muted-foreground">Ready for analysis</p>
                </div>
                <div className="w-8 h-8 rounded-full bg-green-100 flex items-center justify-center">
                  <div className="w-3 h-3 rounded-full bg-green-600"></div>
                </div>
              </div>
            </div>
          </div>

          {/* Upload Area */}
          <div className="bg-card rounded-lg p-6 shadow-sm border">
            <h2 className="text-lg font-semibold mb-4">Upload Financial Data</h2>
            <p className="text-sm text-muted-foreground mb-6">
              Support for CSV, Excel, PDF, and QIF formats. Maximum file size: 10MB
            </p>

            {/* Drag and Drop Area */}
            <div
              className={`border-2 border-dashed rounded-lg p-8 text-center cursor-pointer transition-colors ${
                isDragActive 
                  ? 'border-primary bg-primary/5' 
                  : 'border-border hover:border-primary/50'
              } ${isUploading ? 'opacity-50 pointer-events-none' : ''}`}
              onDragEnter={handleDragEnter}
              onDragLeave={handleDragLeave}
              onDragOver={handleDragOver}
              onDrop={handleDrop}
              onClick={handleFileInputClick}
            >
              <Input
                ref={fileInputRef}
                type="file"
                multiple
                accept=".csv,.xlsx,.xls,.pdf,.qif"
                onChange={handleFileInputChange}
                className="hidden"
                id="file-upload"
                disabled={isUploading}
              />
              
              <Upload className="w-12 h-12 text-muted-foreground mx-auto mb-4" />
              <p className="text-lg font-medium text-foreground mb-2">
                {isDragActive ? 'Drop your files here' : 'Drag and drop your files here'}
              </p>
              <p className="text-muted-foreground mb-4">
                or click to browse your computer
              </p>
              
              <Button
                variant="outline"
                disabled={isUploading}
                onClick={(e) => {
                  e.stopPropagation();
                  handleFileInputClick();
                }}
              >
                {isUploading ? 'Uploading...' : 'Select Files'}
              </Button>
            </div>

            {/* File Upload Progress */}
            {fileUploads.length > 0 && (
              <div className="mt-6 space-y-4">
                <h3 className="font-medium">Upload Progress</h3>
                {fileUploads.map((upload, index) => (
                  <div key={index} className="space-y-2">
                    <div className="flex justify-between items-center">
                      <span className="text-sm font-medium">{upload.fileName}</span>
                      <span className={`text-xs px-2 py-1 rounded-full ${
                        upload.status === 'success' 
                          ? 'bg-green-100 text-green-800' 
                          : upload.status === 'error' 
                            ? 'bg-red-100 text-red-800'
                            : 'bg-blue-100 text-blue-800'
                      }`}>
                        {upload.status === 'success' 
                          ? 'Complete' 
                          : upload.status === 'error' 
                            ? 'Failed'
                            : 'Uploading'}
                      </span>
                    </div>
                    {upload.status !== 'error' && (
                      <Progress value={upload.progress} className="w-full" />
                    )}
                    {upload.error && (
                      <p className="text-xs text-red-600">{upload.error}</p>
                    )}
                  </div>
                ))}
              </div>
            )}
          </div>
        </div>
      )}

      {/* Other tabs would go here */}
      {activeTab === 'manual-entry' && (
        <div className="text-center py-12">
          <p className="text-muted-foreground">Manual entry functionality coming soon...</p>
        </div>
      )}

      {activeTab === 'upload-history' && (
        <div className="text-center py-12">
          <p className="text-muted-foreground">Upload history functionality coming soon...</p>
        </div>
      )}
    </div>
  );
};

export default ManualDataUpload;<|MERGE_RESOLUTION|>--- conflicted
+++ resolved
@@ -1,48 +1,3 @@
-<<<<<<< HEAD
-import React, { useState, useCallback } from 'react';
-import { Card, CardContent, CardDescription, CardHeader, CardTitle } from "@/components/ui/card";
-import { Button } from "@/components/ui/button";
-import { Input } from "@/components/ui/input";
-import { Label } from "@/components/ui/label";
-import { Textarea } from "@/components/ui/textarea";
-import { Select, SelectContent, SelectItem, SelectTrigger, SelectValue } from "@/components/ui/select";
-import { Badge } from "@/components/ui/badge";
-import { Progress } from "@/components/ui/progress";
-import { Tabs, TabsContent, TabsList, TabsTrigger } from "@/components/ui/tabs";
-import { AlertDialog, AlertDialogAction, AlertDialogCancel, AlertDialogContent, AlertDialogDescription, AlertDialogFooter, AlertDialogHeader, AlertDialogTitle, AlertDialogTrigger } from "@/components/ui/alert-dialog";
-import { Upload, FileText, Download, CheckCircle, AlertCircle, Trash2, Eye, Calendar, DollarSign } from "lucide-react";
-import { useToast } from "@/hooks/use-toast";
-import { useCurrency } from "@/hooks/useCurrency";
-import { supabase } from "@/integrations/supabase/client";
-import { useAuth } from "@/lib/auth";
-import { useSecurity, validateFile } from "@/lib/security";
-
-interface UploadedFile {
-  id: string;
-  name: string;
-  type: 'bank_statement' | 'transaction_data' | 'balance_sheet' | 'cash_flow' | 'budget' | 'forecast';
-  size: number;
-  uploadDate: string;
-  status: 'processing' | 'completed' | 'error';
-  recordCount?: number;
-  dateRange?: {
-    from: string;
-    to: string;
-  };
-  currency?: string;
-  errors?: string[];
-}
-
-interface ManualTransaction {
-  id: string;
-  date: string;
-  description: string;
-  amount: number;
-  type: 'credit' | 'debit';
-  category: string;
-  currency: string;
-  account: string;
-=======
 import React, { useState, useCallback, useEffect, useRef } from 'react';
 import { useAuth } from '@/lib/auth';
 import { useToast } from '@/components/ui/use-toast';
@@ -58,75 +13,11 @@
   progress: number;
   status: 'uploading' | 'success' | 'error';
   error?: string;
->>>>>>> 4c415317
 }
 
 const ManualDataUpload = () => {
   const { user } = useAuth();
   const { toast } = useToast();
-<<<<<<< HEAD
-  const { currency, formatCurrency } = useCurrency();
-  const { user } = useAuth();
-  const { logSecurityEvent, sessionValid, checkSession } = useSecurity();
-  const [uploadedFiles, setUploadedFiles] = useState<UploadedFile[]>([]);
-  const [manualTransactions, setManualTransactions] = useState<ManualTransaction[]>([]);
-  const [uploadProgress, setUploadProgress] = useState(0);
-  const [isUploading, setIsUploading] = useState(false);
-  const [isDragActive, setIsDragActive] = useState(false);
-  const [dragCounter, setDragCounter] = useState(0);
-  const [newTransaction, setNewTransaction] = useState({
-    date: new Date().toISOString().split('T')[0],
-    description: '',
-    amount: '',
-    type: 'debit' as 'credit' | 'debit',
-    category: '',
-    currency: currency.code,
-    account: ''
-  });
-
-  const fileTypeLabels = {
-    bank_statement: 'Bank Statement',
-    transaction_data: 'Transaction Data',
-    balance_sheet: 'Balance Sheet',
-    cash_flow: 'Cash Flow Statement',
-    budget: 'Budget Plan',
-    forecast: 'Financial Forecast'
-  };
-
-  const categoryOptions = [
-    'Revenue', 'Operating Expenses', 'Cost of Goods Sold', 'Marketing', 'Salaries',
-    'Rent', 'Utilities', 'Insurance', 'Travel', 'Professional Services',
-    'Equipment', 'Software', 'Inventory', 'Taxes', 'Interest', 'Other'
-  ];
-
-  // Enhanced file validation with security
-  const validateFiles = useCallback((files: FileList) => {
-    const validFiles: File[] = [];
-    const errors: string[] = [];
-
-    Array.from(files).forEach(file => {
-      const validation = validateFile(file);
-      
-      if (validation.valid) {
-        validFiles.push(file);
-      } else {
-        errors.push(...validation.errors.map(error => `${file.name}: ${error}`));
-        
-        // Log security event for invalid files
-        logSecurityEvent('invalid_file_upload_attempt', {
-          filename: file.name,
-          file_size: file.size,
-          file_type: file.type,
-          errors: validation.errors
-        });
-      }
-    });
-
-    return { validFiles, errors };
-  }, [logSecurityEvent]);
-
-  const handleFileUpload = useCallback(async (event: React.ChangeEvent<HTMLInputElement>) => {
-=======
   const { currency } = useCurrency();
   
   // State management
@@ -246,7 +137,6 @@
 
   // File input change handler
   const handleFileInputChange = useCallback((event: React.ChangeEvent<HTMLInputElement>) => {
->>>>>>> 4c415317
     const files = event.target.files;
     if (files && files.length > 0) {
       handleFileProcessing(Array.from(files));
@@ -257,393 +147,16 @@
     }
   }, []);
 
-<<<<<<< HEAD
-    // Check authentication and session validity first
-    if (!user) {
-      await logSecurityEvent('unauthorized_upload_attempt');
-      toast({
-        title: "Authentication required",
-        description: "Please sign in to upload files.",
-=======
   // Main file processing function
   const handleFileProcessing = useCallback(async (files: File[]) => {
     if (!user?.id) {
       toast({
         title: "Authentication Error",
         description: "Please log in to upload files.",
->>>>>>> 4c415317
         variant: "destructive",
       });
       return;
     }
-<<<<<<< HEAD
-
-    // Validate session
-    const sessionIsValid = await checkSession();
-    if (!sessionIsValid) {
-      await logSecurityEvent('invalid_session_upload_attempt');
-      toast({
-        title: "Session expired",
-        description: "Please sign in again to upload files.",
-        variant: "destructive",
-      });
-      return;
-    }
-
-    // Validate files if they came from file input (not already validated from drop)
-    const { validFiles, errors } = validateFiles(files);
-    
-    if (errors.length > 0) {
-      toast({
-        title: "File validation errors",
-        description: errors.join('. '),
-        variant: "destructive",
-      });
-    }
-    
-    if (validFiles.length === 0) {
-      return;
-    }
-
-    setIsUploading(true);
-    setUploadProgress(0);
-
-    try {
-      // Get user's organization with better error handling
-      let organizationId: string;
-      
-      try {
-        const { data: memberships, error: membershipError } = await supabase
-          .from('memberships')
-          .select('organization_id')
-          .eq('user_id', user.id)
-          .limit(1);
-
-        if (membershipError) {
-          console.error('Membership lookup error:', membershipError);
-          
-          // Fallback: Create a default organization if none exists
-          const orgName = `${user.email?.split('@')[0] || 'User'}'s Organization`;
-          
-          // Generate unique slug using the database function
-          const { data: slugData, error: slugError } = await supabase
-            .rpc('generate_org_slug', { org_name: orgName });
-          
-          if (slugError) {
-            console.error('Slug generation error:', slugError);
-            throw new Error('Failed to generate organization slug');
-          }
-          
-          const { data: newOrg, error: orgError } = await supabase
-            .from('organizations')
-            .insert({
-              name: orgName,
-              slug: slugData,
-              created_by: user.id,
-              base_currency: currency.code,
-              settings: {
-                currency: currency.code,
-                timezone: Intl.DateTimeFormat().resolvedOptions().timeZone
-              }
-            })
-            .select()
-            .single();
-
-          if (orgError) throw new Error('Failed to create organization');
-
-          // Create membership with proper role
-          const { error: membershipInsertError } = await supabase
-            .from('memberships')
-            .insert({
-              user_id: user.id,
-              organization_id: newOrg.id,
-              role: 'org_owner'
-            });
-          
-          if (membershipInsertError) {
-            console.error('Membership creation error:', membershipInsertError);
-            throw new Error('Failed to create organization membership');
-          }
-
-          organizationId = newOrg.id;
-        } else if (!memberships?.[0]) {
-          throw new Error('No organization membership found. Please contact support.');
-        } else {
-          organizationId = memberships[0].organization_id;
-        }
-      } catch (orgError: any) {
-        console.error('Organization setup error:', orgError);
-        throw new Error('Failed to verify organization membership. Please try signing out and back in.');
-      }
-
-      const uploadPromises = validFiles.map(async (file, index) => {
-        try {
-          // Determine file type based on extension
-          const extension = file.name.toLowerCase().split('.').pop();
-          const fileType = extension === 'csv' ? 'csv' : 
-                          extension === 'xlsx' || extension === 'xls' ? 'excel' : 
-                          extension === 'pdf' ? 'pdf' : 
-                          extension === 'qif' ? 'qif' : 'other';
-
-          // Determine upload category based on file name patterns
-          const fileName = file.name.toLowerCase();
-          let uploadCategory = 'transaction_data';
-          if (fileName.includes('statement') || fileName.includes('bank')) {
-            uploadCategory = 'bank_statement';
-          } else if (fileName.includes('balance')) {
-            uploadCategory = 'balance_sheet';
-          } else if (fileName.includes('cash') && fileName.includes('flow')) {
-            uploadCategory = 'cash_flow_statement';
-          } else if (fileName.includes('budget')) {
-            uploadCategory = 'budget_plan';
-          } else if (fileName.includes('forecast')) {
-            uploadCategory = 'financial_forecast';
-          }
-
-          // Upload to Supabase Storage first
-          const fileExt = file.name.split('.').pop();
-          const fileName_timestamp = `${Date.now()}-${Math.random().toString(36).substring(2)}`;
-          const filePath = `${organizationId}/${fileName_timestamp}.${fileExt}`;
-
-          const { data: storageData, error: storageError } = await supabase.storage
-            .from('file-uploads')
-            .upload(filePath, file, {
-              cacheControl: '3600',
-              upsert: false
-            });
-
-          if (storageError) {
-            console.error('Storage upload error:', storageError);
-            throw new Error(`File storage failed: ${storageError.message}`);
-          }
-
-          // Create file upload record
-          const { data: fileUpload, error: uploadError } = await supabase
-            .from('file_uploads')
-            .insert({
-              organization_id: organizationId,
-              uploaded_by: user.id,
-              original_filename: file.name,
-              file_size_bytes: file.size,
-              file_type: fileType,
-              content_type: file.type,
-              upload_source: 'manual',
-              upload_category: uploadCategory,
-              status: 'processing',
-              processing_started_at: new Date().toISOString(),
-              storage_path: storageData.path
-            })
-            .select()
-            .single();
-
-          if (uploadError) {
-            console.error('Database insert error:', uploadError);
-            throw new Error(`Database error: ${uploadError.message}`);
-          }
-
-          // Simulate processing with progress updates
-          let progress = 0;
-          const progressInterval = setInterval(() => {
-            progress += Math.random() * 15;
-            setUploadProgress(Math.min(progress, 95));
-          }, 300);
-
-          // Simulate processing time
-          await new Promise(resolve => setTimeout(resolve, 2000 + Math.random() * 3000));
-          
-          clearInterval(progressInterval);
-          setUploadProgress(100);
-
-          // Simulate processing results
-          const recordCount = Math.floor(Math.random() * 500) + 50;
-          const fromDate = new Date(Date.now() - 90 * 24 * 60 * 60 * 1000).toISOString().split('T')[0];
-          const toDate = new Date().toISOString().split('T')[0];
-
-          // Update file upload record with completion
-          const { error: updateError } = await supabase
-            .from('file_uploads')
-            .update({
-              status: 'completed',
-              total_rows_processed: recordCount,
-              successful_rows: recordCount,
-              failed_rows: 0,
-              transaction_date_from: fromDate,
-              transaction_date_to: toDate,
-              processing_completed_at: new Date().toISOString(),
-              processing_metadata: {
-                simulated: true,
-                file_analysis: {
-                  estimated_records: recordCount,
-                  file_format: fileType,
-                  category: uploadCategory
-                }
-              }
-            })
-            .eq('id', fileUpload.id);
-
-          if (updateError) {
-            console.error('Update error:', updateError);
-          }
-
-          // Try to log security event, but don't fail if it doesn't work
-          try {
-            await supabase.rpc('log_security_event', {
-              event_type: 'file_upload_completed',
-              event_details: {
-                file_upload_id: fileUpload.id,
-                filename: file.name,
-                file_size: file.size,
-                upload_source: 'manual',
-                upload_category: uploadCategory,
-                simulated: true
-              }
-            });
-          } catch (logError) {
-            console.warn('Security logging failed:', logError);
-          }
-
-          const newFile: UploadedFile = {
-            id: fileUpload.id,
-            name: file.name,
-            type: uploadCategory as any,
-            size: file.size,
-            uploadDate: fileUpload.uploaded_at,
-            status: 'completed',
-            recordCount: recordCount,
-            dateRange: {
-              from: fromDate,
-              to: toDate
-            },
-            currency: currency.code
-          };
-
-          setUploadedFiles(prev => [...prev, newFile]);
-
-          toast({
-            title: "File uploaded successfully",
-            description: `${file.name} has been processed and is ready for analysis.`,
-          });
-
-          return newFile;
-
-        } catch (error: any) {
-          console.error('File upload error:', error);
-          
-          // Create a failed upload record for tracking
-          const failedFile: UploadedFile = {
-            id: `failed-${Date.now()}-${Math.random().toString(36).substring(2)}`,
-            name: file.name,
-            type: 'transaction_data',
-            size: file.size,
-            uploadDate: new Date().toISOString(),
-            status: 'error',
-            errors: [error.message]
-          };
-
-          setUploadedFiles(prev => [...prev, failedFile]);
-          
-          toast({
-            title: "Upload failed",
-            description: `Failed to upload ${file.name}: ${error.message}`,
-            variant: "destructive",
-          });
-
-          return null;
-        }
-      });
-
-      const results = await Promise.allSettled(uploadPromises);
-      const successCount = results.filter(r => r.status === 'fulfilled' && r.value).length;
-      const failCount = results.length - successCount;
-
-      if (successCount > 0) {
-        toast({
-          title: `${successCount} file(s) uploaded successfully`,
-          description: failCount > 0 ? `${failCount} file(s) failed to upload.` : "All files processed successfully.",
-        });
-      }
-
-    } catch (error: any) {
-      console.error('Upload error:', error);
-      toast({
-        title: "Upload failed",
-        description: error.message || "Failed to upload files. Please check your connection and try again.",
-        variant: "destructive",
-      });
-    } finally {
-      setIsUploading(false);
-      setUploadProgress(0);
-    }
-  }, [validateFiles, currency.code, toast, user]);
-
-  // Drag and drop handlers with improved flickering prevention
-  const handleDragEnter = useCallback((e: React.DragEvent) => {
-    e.preventDefault();
-    e.stopPropagation();
-    setDragCounter(prev => prev + 1);
-    setIsDragActive(true);
-  }, []);
-
-  const handleDragLeave = useCallback((e: React.DragEvent) => {
-    e.preventDefault();
-    e.stopPropagation();
-    setDragCounter(prev => {
-      const newCount = prev - 1;
-      if (newCount <= 0) {
-        setIsDragActive(false);
-        return 0;
-      }
-      return newCount;
-    });
-  }, []);
-
-  const handleDragOver = useCallback((e: React.DragEvent) => {
-    e.preventDefault();
-    e.stopPropagation();
-  }, []);
-
-  const handleDrop = useCallback((e: React.DragEvent) => {
-    e.preventDefault();
-    e.stopPropagation();
-    setIsDragActive(false);
-    setDragCounter(0);
-
-    const files = e.dataTransfer.files;
-    if (files && files.length > 0) {
-      // Validate files before processing
-      const { validFiles, errors } = validateFiles(files);
-      
-      if (errors.length > 0) {
-        toast({
-          title: "File validation errors",
-          description: errors.join('. '),
-          variant: "destructive",
-        });
-      }
-      
-      if (validFiles.length > 0) {
-        // Create a synthetic event to reuse existing upload logic
-        const syntheticEvent = {
-          target: { files: (() => {
-            const dt = new DataTransfer();
-            validFiles.forEach(file => dt.items.add(file));
-            return dt.files;
-          })() }
-        } as React.ChangeEvent<HTMLInputElement>;
-        
-        handleFileUpload(syntheticEvent);
-      }
-    }
-  }, [handleFileUpload, validateFiles, toast]);
-
-  // File input click handler
-  const handleFileInputClick = useCallback(() => {
-    const fileInput = document.getElementById('file-upload') as HTMLInputElement;
-    if (fileInput) {
-      fileInput.click();
-    }
-  }, []);
-=======
 
     // Validate all files first
     const validationErrors: string[] = [];
@@ -653,7 +166,6 @@
         validationErrors.push(error);
       }
     });
->>>>>>> 4c415317
 
     if (validationErrors.length > 0) {
       toast({
@@ -876,75 +388,6 @@
         </nav>
       </div>
 
-<<<<<<< HEAD
-      <Tabs defaultValue="upload" className="space-y-6">
-        <TabsList>
-          <TabsTrigger value="upload">File Upload</TabsTrigger>
-          <TabsTrigger value="manual">Manual Entry</TabsTrigger>
-          <TabsTrigger value="history">Upload History</TabsTrigger>
-        </TabsList>
-
-        <TabsContent value="upload" className="space-y-6">
-          <Card>
-            <CardHeader>
-              <CardTitle>Upload Financial Data</CardTitle>
-              <CardDescription>
-                Support for CSV, Excel, PDF, and QIF formats. Maximum file size: 10MB
-              </CardDescription>
-            </CardHeader>
-            <CardContent className="space-y-6">
-              {isUploading && (
-                <div className="space-y-2">
-                  <div className="flex justify-between text-sm">
-                    <span>Uploading and processing...</span>
-                    <span>{Math.round(uploadProgress)}%</span>
-                  </div>
-                  <Progress value={uploadProgress} />
-                </div>
-              )}
-              
-              <div 
-                className={`border-2 border-dashed rounded-lg p-8 text-center cursor-pointer transition-colors ${
-                  isDragActive 
-                    ? 'border-primary bg-primary/5' 
-                    : 'border-border hover:border-primary/50'
-                }`}
-                onDragEnter={handleDragEnter}
-                onDragLeave={handleDragLeave}
-                onDragOver={handleDragOver}
-                onDrop={handleDrop}
-                onClick={handleFileInputClick}
-              >
-                <Upload className={`h-12 w-12 mx-auto mb-4 ${
-                  isDragActive ? 'text-primary' : 'text-muted-foreground'
-                }`} />
-                <div className="space-y-2">
-                  <h3 className="text-lg font-medium">
-                    {isDragActive ? 'Drop files here' : 'Drag and drop your files here'}
-                  </h3>
-                  <p className="text-muted-foreground">or click to browse your computer</p>
-                </div>
-                <Input
-                  type="file"
-                  multiple
-                  accept=".csv,.xlsx,.xls,.pdf,.qif"
-                  onChange={handleFileUpload}
-                  className="hidden"
-                  id="file-upload"
-                  disabled={isUploading}
-                />
-                <Button 
-                  variant="outline" 
-                  className="mt-4" 
-                  disabled={isUploading}
-                  onClick={(e) => {
-                    e.stopPropagation();
-                    handleFileInputClick();
-                  }}
-                >
-                  Select Files
-                </Button>
-=======
       {/* File Upload Tab */}
       {activeTab === 'file-upload' && (
         <div className="space-y-6">
@@ -960,7 +403,6 @@
                   <p className="text-xs text-muted-foreground">0 total records</p>
                 </div>
                 <FileText className="w-8 h-8 text-muted-foreground" />
->>>>>>> 4c415317
               </div>
             </div>
             
